[dependencies]
common-error = {path = "../common/error", default-features = false}
common-resource-request = {path = "../common/resource-request", default-features = false}
daft-core = {path = "../daft-core", default-features = false}
daft-dsl = {path = "../daft-dsl", default-features = false}
daft-plan = {path = "../daft-plan", default-features = false}
daft-scan = {path = "../daft-scan", default-features = false}
log = {workspace = true}
strum = {version = "0.26", features = ["derive"]}

<<<<<<< HEAD
[features]
python = ["common-error/python", "common-resource-request/python", "daft-core/python", "daft-dsl/python", "daft-plan/python", "daft-scan/python"]
=======
[lints]
workspace = true
>>>>>>> 46c5a7e3

[package]
edition = {workspace = true}
name = "daft-physical-plan"
version = {workspace = true}<|MERGE_RESOLUTION|>--- conflicted
+++ resolved
@@ -8,13 +8,11 @@
 log = {workspace = true}
 strum = {version = "0.26", features = ["derive"]}
 
-<<<<<<< HEAD
 [features]
 python = ["common-error/python", "common-resource-request/python", "daft-core/python", "daft-dsl/python", "daft-plan/python", "daft-scan/python"]
-=======
+
 [lints]
 workspace = true
->>>>>>> 46c5a7e3
 
 [package]
 edition = {workspace = true}
