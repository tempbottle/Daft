--- conflicted
+++ resolved
@@ -50,24 +50,18 @@
     }
 }
 
-<<<<<<< HEAD
 type ArrowArrayReceiver =
     tokio::sync::mpsc::Receiver<DaftResult<arrow2::error::Result<Box<dyn arrow2::array::Array>>>>;
+#[allow(clippy::too_many_arguments)]
 pub fn arrow_array_receivers_to_table_stream(
     mut arrow_array_receivers: Vec<ArrowArrayReceiver>,
     row_range: RowGroupRange,
-=======
-#[allow(clippy::too_many_arguments)]
-pub fn arrow_column_iters_to_table_iter(
-    arr_iters: ArrowChunkIters,
-    row_range_start: usize,
->>>>>>> e4c6f3fa
     schema_ref: SchemaRef,
     uri: String,
     predicate: Option<ExprRef>,
     original_columns: Option<Vec<String>>,
     original_num_rows: Option<usize>,
-<<<<<<< HEAD
+    delete_rows: Option<Vec<i64>>,
 ) -> DaftResult<impl Stream<Item = DaftResult<Table>>> {
     let (output_sender, output_receiver) = tokio::sync::mpsc::channel(1);
     tokio::spawn(async move {
@@ -77,6 +71,7 @@
             return;
         }
 
+        let mut curr_delete_row_idx = 0;
         // Keep track of the current index in the row group so we can throw away arrays that are not needed
         // and slice arrays that are partially needed.
         let mut index_so_far = 0;
@@ -85,99 +80,6 @@
             let arr_results = join_all(arrow_array_receivers.iter_mut().map(|s| s.recv())).await;
             if arr_results.iter().any(|r| r.is_none()) {
                 break;
-=======
-    delete_rows: Option<Vec<i64>>,
-) -> Option<impl Iterator<Item = DaftResult<Table>>> {
-    if arr_iters.is_empty() {
-        return None;
-    }
-    pub struct ParallelLockStepIter {
-        pub iters: ArrowChunkIters,
-    }
-    impl Iterator for ParallelLockStepIter {
-        type Item = arrow2::error::Result<ArrowChunk>;
-
-        fn next(&mut self) -> Option<Self::Item> {
-            self.iters
-                .par_iter_mut()
-                .map(std::iter::Iterator::next)
-                .collect()
-        }
-    }
-    let par_lock_step_iter = ParallelLockStepIter { iters: arr_iters };
-
-    let mut curr_delete_row_idx = 0;
-    // Keep track of the current index in the row group so we can throw away arrays that are not needed
-    // and slice arrays that are partially needed.
-    let mut index_so_far = 0;
-    let owned_schema_ref = schema_ref;
-    let table_iter = par_lock_step_iter.into_iter().map(move |chunk| {
-        let chunk = chunk.with_context(|_| {
-            super::UnableToCreateChunkFromStreamingFileReaderSnafu { path: uri.clone() }
-        })?;
-        let all_series = chunk
-            .into_iter()
-            .zip(owned_schema_ref.as_ref().fields.iter())
-            .filter_map(|(mut arr, (f_name, _))| {
-                if (index_so_far + arr.len()) < row_range_start {
-                    // No need to process arrays that are less than the start offset
-                    return None;
-                }
-                if index_so_far < row_range_start {
-                    // Slice arrays that are partially needed
-                    let offset = row_range_start.saturating_sub(index_so_far);
-                    arr = arr.sliced(offset, arr.len() - offset);
-                }
-                let series_result =
-                    Series::try_from((f_name.as_str(), cast_array_for_daft_if_needed(arr)));
-                Some(series_result)
-            })
-            .collect::<DaftResult<Vec<_>>>()?;
-
-        let len = all_series
-            .first()
-            .map(daft_core::series::Series::len)
-            .expect("All series should not be empty when creating table from parquet chunks");
-        if all_series.iter().any(|s| s.len() != len) {
-            return Err(super::Error::ParquetColumnsDontHaveEqualRows { path: uri.clone() }.into());
-        }
-
-        let mut table = Table::new_with_size(
-            Schema::new(all_series.iter().map(|s| s.field().clone()).collect())?,
-            all_series,
-            len,
-        )
-        .with_context(|_| super::UnableToCreateTableFromChunkSnafu { path: uri.clone() })?;
-
-        // Apply delete rows if needed
-        if let Some(delete_rows) = &delete_rows
-            && !delete_rows.is_empty()
-        {
-            let mut selection_mask = Bitmap::new_trued(table.len()).make_mut();
-            while curr_delete_row_idx < delete_rows.len()
-                && delete_rows[curr_delete_row_idx] < index_so_far as i64 + len as i64
-            {
-                let table_row = delete_rows[curr_delete_row_idx] as usize - index_so_far;
-                unsafe {
-                    selection_mask.set_unchecked(table_row, false);
-                }
-                curr_delete_row_idx += 1;
-            }
-            let selection_mask: BooleanArray =
-                ("selection_mask", Bitmap::from(selection_mask)).into();
-            table = table.mask_filter(&selection_mask.into_series())?;
-        }
-        index_so_far += len;
-
-        // Apply pushdowns if needed
-        if let Some(predicate) = &predicate {
-            table = table.filter(&[predicate.clone()])?;
-            if let Some(oc) = &original_columns {
-                table = table.get_columns(oc)?;
-            }
-            if let Some(nr) = original_num_rows {
-                table = table.head(nr)?;
->>>>>>> e4c6f3fa
             }
             let table = (|| {
                 let all_series = arr_results
@@ -219,12 +121,34 @@
                     }
                     .into());
                 }
+
+                let mut table = Table::new_with_size(
+                    Schema::new(all_series.iter().map(|s| s.field().clone()).collect())?,
+                    all_series,
+                    len,
+                )
+                .with_context(|_| super::UnableToCreateTableFromChunkSnafu { path: uri.clone() })?;
+
+                // Apply delete rows if needed
+                if let Some(delete_rows) = &delete_rows
+                    && !delete_rows.is_empty()
+                {
+                    let mut selection_mask = Bitmap::new_trued(table.len()).make_mut();
+                    while curr_delete_row_idx < delete_rows.len()
+                        && delete_rows[curr_delete_row_idx] < index_so_far as i64 + len as i64
+                    {
+                        let table_row = delete_rows[curr_delete_row_idx] as usize - index_so_far;
+                        unsafe {
+                            selection_mask.set_unchecked(table_row, false);
+                        }
+                        curr_delete_row_idx += 1;
+                    }
+                    let selection_mask: BooleanArray =
+                        ("selection_mask", Bitmap::from(selection_mask)).into();
+                    table = table.mask_filter(&selection_mask.into_series())?;
+                }
                 index_so_far += len;
 
-                let mut table = Table::new_with_size(owned_schema_ref.clone(), all_series, len)
-                    .with_context(|_| super::UnableToCreateTableFromChunkSnafu {
-                        path: uri.clone(),
-                    })?;
                 // Apply pushdowns if needed
                 if let Some(predicate) = &predicate {
                     table = table.filter(&[predicate.clone()])?;
@@ -556,50 +480,54 @@
 ) -> DaftResult<(Arc<parquet2::metadata::FileMetaData>, Table)> {
     let compute_runtime = get_compute_runtime();
     let uri = uri.to_string();
-    compute_runtime.block_on(async move {
-        let v = local_parquet_read_into_arrow(
-            &uri,
-            columns.as_deref(),
-            start_offset,
-            num_rows,
-            row_groups.as_deref(),
-            predicate,
-            schema_infer_options,
-            metadata,
-            chunk_size,
-        )
-        .await;
-        let (metadata, schema, arrays, num_rows_read) = v?;
-
-        let converted_array_handles = arrays.into_iter().zip(schema.fields).map(|(v, f)| {
-            tokio::spawn(async move {
-                let f_name = f.name.as_str();
-                if v.is_empty() {
-                    Ok(Series::empty(f_name, &f.data_type().into()))
-                } else {
-                    let casted_arrays = v
-                        .into_iter()
-                        .map(move |a| Series::try_from((f_name, cast_array_for_daft_if_needed(a))))
-                        .collect::<Result<Vec<_>, _>>()?;
-                    Series::concat(casted_arrays.iter().collect::<Vec<_>>().as_slice())
-                }
-            })
-        });
-
-        let converted_arrays = try_join_all(converted_array_handles)
-            .await
-            .context(JoinSnafu { path: uri.clone() })?
-            .into_iter()
-            .collect::<DaftResult<Vec<_>>>()?;
-        Ok((
-            metadata,
-            Table::new_with_size(
-                Schema::new(converted_arrays.iter().map(|s| s.field().clone()).collect())?,
-                converted_arrays,
-                num_rows_read,
-            )?,
-        ))
-    })?
+    compute_runtime
+        .await_on(async move {
+            let v = local_parquet_read_into_arrow(
+                &uri,
+                columns.as_deref(),
+                start_offset,
+                num_rows,
+                row_groups.as_deref(),
+                predicate,
+                schema_infer_options,
+                metadata,
+                chunk_size,
+            )
+            .await;
+            let (metadata, schema, arrays, num_rows_read) = v?;
+
+            let converted_array_handles = arrays.into_iter().zip(schema.fields).map(|(v, f)| {
+                tokio::spawn(async move {
+                    let f_name = f.name.as_str();
+                    if v.is_empty() {
+                        Ok(Series::empty(f_name, &f.data_type().into()))
+                    } else {
+                        let casted_arrays = v
+                            .into_iter()
+                            .map(move |a| {
+                                Series::try_from((f_name, cast_array_for_daft_if_needed(a)))
+                            })
+                            .collect::<Result<Vec<_>, _>>()?;
+                        Series::concat(casted_arrays.iter().collect::<Vec<_>>().as_slice())
+                    }
+                })
+            });
+
+            let converted_arrays = try_join_all(converted_array_handles)
+                .await
+                .context(JoinSnafu { path: uri.clone() })?
+                .into_iter()
+                .collect::<DaftResult<Vec<_>>>()?;
+            Ok((
+                metadata,
+                Table::new_with_size(
+                    Schema::new(converted_arrays.iter().map(|s| s.field().clone()).collect())?,
+                    converted_arrays,
+                    num_rows_read,
+                )?,
+            ))
+        })
+        .await?
 }
 
 #[allow(clippy::too_many_arguments)]
@@ -621,7 +549,6 @@
     BoxStream<'static, DaftResult<Table>>,
 )> {
     let chunk_size = 128 * 1024;
-<<<<<<< HEAD
     let runtime = get_compute_runtime();
     let uri = uri.to_string();
     let (metadata, streams) = runtime.block_on(async move {
@@ -629,7 +556,6 @@
             local_parquet_read_into_column_iters(
                 &uri,
                 columns.as_deref(),
-                start_offset,
                 num_rows,
                 row_groups.as_deref(),
                 predicate.clone(),
@@ -652,62 +578,6 @@
                     tokio::spawn(async move {
                         for chunk in column_iter {
                             let _ = sender.send(Ok(chunk)).await;
-=======
-    let (metadata, schema_ref, row_ranges, column_iters) = local_parquet_read_into_column_iters(
-        uri,
-        columns.as_deref(),
-        num_rows,
-        row_groups.as_deref(),
-        predicate.clone(),
-        schema_infer_options,
-        metadata,
-        chunk_size,
-        io_stats,
-    )?;
-
-    // Create a channel for each row group to send the processed tables to the stream
-    // Each channel is expected to have a number of chunks equal to the number of chunks in the row group
-    let (senders, receivers): (Vec<_>, Vec<_>) = row_ranges
-        .iter()
-        .map(|rg_range| {
-            let expected_num_chunks =
-                f32::ceil(rg_range.num_rows as f32 / chunk_size as f32) as usize;
-            crossbeam_channel::bounded(expected_num_chunks)
-        })
-        .unzip();
-
-    let owned_uri = uri.to_string();
-
-    rayon::spawn(move || {
-        // Once a row group has been read into memory and we have the column iterators,
-        // we can start processing them in parallel.
-        let par_column_iters = column_iters.zip(row_ranges).zip(senders).par_bridge();
-
-        // For each vec of column iters, iterate through them in parallel lock step such that each iteration
-        // produces a chunk of the row group that can be converted into a table.
-        par_column_iters.for_each(move |((rg_column_iters_result, rg_range), tx)| {
-            let table_iter = match rg_column_iters_result {
-                Ok(rg_column_iters) => {
-                    let table_iter = arrow_column_iters_to_table_iter(
-                        rg_column_iters,
-                        rg_range.start,
-                        schema_ref.clone(),
-                        owned_uri.clone(),
-                        predicate.clone(),
-                        original_columns.clone(),
-                        original_num_rows,
-                        delete_rows.clone(),
-                    );
-                    // Even if there are no columns to read, we still need to create a empty table with the correct number of rows
-                    // This is because the columns may be present in other files. See https://github.com/Eventual-Inc/Daft/pull/2514
-                    if let Some(table_iter) = table_iter {
-                        table_iter
-                    } else {
-                        let table =
-                            Table::new_with_size(schema_ref.clone(), vec![], rg_range.num_rows);
-                        if let Err(crossbeam_channel::TrySendError::Full(_)) = tx.try_send(table) {
-                            panic!("Parquet stream channel should not be full")
->>>>>>> e4c6f3fa
                         }
                     });
                 }
@@ -719,6 +589,7 @@
                     predicate.clone(),
                     original_columns.clone(),
                     original_num_rows,
+                    delete_rows.clone(),
                 )
             })
             .collect::<DaftResult<Vec<_>>>()?;
@@ -752,18 +623,20 @@
 )> {
     let compute_runtime = get_compute_runtime();
     let uri = uri.to_string();
-    Ok(compute_runtime.block_on(async move {
-        local_parquet_read_into_arrow(
-            &uri,
-            columns.as_deref(),
-            start_offset,
-            num_rows,
-            row_groups.as_deref(),
-            predicate,
-            schema_infer_options,
-            metadata,
-            chunk_size,
-        )
-        .await
-    })??)
+    Ok(compute_runtime
+        .await_on(async move {
+            local_parquet_read_into_arrow(
+                &uri,
+                columns.as_deref(),
+                start_offset,
+                num_rows,
+                row_groups.as_deref(),
+                predicate,
+                schema_infer_options,
+                metadata,
+                chunk_size,
+            )
+            .await
+        })
+        .await??)
 }