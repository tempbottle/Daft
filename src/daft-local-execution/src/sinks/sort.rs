--- conflicted
+++ resolved
@@ -5,15 +5,8 @@
 use daft_micropartition::MicroPartition;
 use tracing::instrument;
 
-<<<<<<< HEAD
-use super::blocking_sink::{
-    BlockingSink, BlockingSinkState, BlockingSinkStatus, DynBlockingSinkState,
-};
+use super::blocking_sink::{BlockingSink, BlockingSinkState, BlockingSinkStatus};
 use crate::NUM_CPUS;
-=======
-use super::blocking_sink::{BlockingSink, BlockingSinkState, BlockingSinkStatus};
-use crate::{pipeline::PipelineResultType, NUM_CPUS};
->>>>>>> 9d4adfb8
 
 enum SortState {
     Building(Vec<Arc<MicroPartition>>),
@@ -29,30 +22,18 @@
         }
     }
 
-<<<<<<< HEAD
-    fn finalize(&mut self) -> DaftResult<Vec<Arc<MicroPartition>>> {
-=======
     fn finalize(&mut self) -> Vec<Arc<MicroPartition>> {
->>>>>>> 9d4adfb8
         let res = if let Self::Building(ref mut parts) = self {
             std::mem::take(parts)
         } else {
             panic!("SortSink should be in Building state");
         };
         *self = Self::Done;
-<<<<<<< HEAD
-        Ok(res)
-    }
-}
-
-impl DynBlockingSinkState for SortState {
-=======
         res
     }
 }
 
 impl BlockingSinkState for SortState {
->>>>>>> 9d4adfb8
     fn as_any_mut(&mut self) -> &mut dyn std::any::Any {
         self
     }
@@ -76,14 +57,6 @@
     fn sink(
         &self,
         input: &Arc<MicroPartition>,
-<<<<<<< HEAD
-        state_handle: &BlockingSinkState,
-    ) -> DaftResult<BlockingSinkStatus> {
-        state_handle.with_state_mut::<SortState, _, _>(|state| {
-            state.push(input.clone());
-            Ok(BlockingSinkStatus::NeedMoreInput)
-        })
-=======
         mut state: Box<dyn BlockingSinkState>,
     ) -> DaftResult<BlockingSinkStatus> {
         state
@@ -92,71 +65,43 @@
             .expect("SortSink should have sort state")
             .push(input.clone());
         Ok(BlockingSinkStatus::NeedMoreInput(state))
->>>>>>> 9d4adfb8
     }
 
     #[instrument(skip_all, name = "SortSink::finalize")]
     fn finalize(
         &self,
-<<<<<<< HEAD
-        states: Vec<Box<dyn DynBlockingSinkState>>,
+        states: Vec<Box<dyn BlockingSinkState>>,
     ) -> DaftResult<Option<Arc<MicroPartition>>> {
-        let mut parts = Vec::new();
-        for mut state in states {
-=======
-        states: Vec<Box<dyn BlockingSinkState>>,
-    ) -> DaftResult<Option<PipelineResultType>> {
         let parts = states.into_iter().flat_map(|mut state| {
->>>>>>> 9d4adfb8
             let state = state
                 .as_any_mut()
                 .downcast_mut::<SortState>()
                 .expect("State type mismatch");
-<<<<<<< HEAD
-            parts.extend(state.finalize()?);
-        }
-        assert!(
-            !parts.is_empty(),
-            "We can not finalize SortSink with no data"
-        );
-        let concated = MicroPartition::concat(
-            &parts
-                .iter()
-                .map(std::convert::AsRef::as_ref)
-                .collect::<Vec<_>>(),
-        )?;
-        let sorted = Arc::new(concated.sort(&self.sort_by, &self.descending)?);
-        Ok(Some(sorted))
-=======
             state.finalize()
         });
         let concated = MicroPartition::concat(parts)?;
         let sorted = Arc::new(concated.sort(&self.sort_by, &self.descending)?);
-        Ok(Some(sorted.into()))
->>>>>>> 9d4adfb8
+        Ok(Some(sorted))
     }
 
     fn name(&self) -> &'static str {
         "SortResult"
     }
 
-<<<<<<< HEAD
-    fn make_state(&self) -> DaftResult<Box<dyn DynBlockingSinkState>> {
-        Ok(Box::new(SortState::Building(Vec::new())))
-    }
-
-    // SortSink currently does not do any computation in the sink method, so no need to buffer.
-    fn morsel_size(&self) -> Option<usize> {
-        None
-    }
-
-=======
     fn make_state(&self) -> DaftResult<Box<dyn BlockingSinkState>> {
         Ok(Box::new(SortState::Building(Vec::new())))
     }
 
->>>>>>> 9d4adfb8
     fn max_concurrency(&self) -> usize {
         *NUM_CPUS
     }
+
+    fn make_dispatcher(
+        &self,
+        runtime_handle: &crate::ExecutionRuntimeHandle,
+    ) -> Arc<dyn crate::dispatcher::Dispatcher> {
+        Arc::new(crate::dispatcher::UnorderedDispatcher::new(Some(
+            runtime_handle.default_morsel_size(),
+        )))
+    }
 }