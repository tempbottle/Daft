--- conflicted
+++ resolved
@@ -7,12 +7,7 @@
     prelude::{Schema, SchemaRef},
     utils::supertype,
 };
-<<<<<<< HEAD
-use daft_dsl::{join::get_common_join_keys, Expr};
-=======
 use daft_dsl::{col, join::get_common_join_keys, Expr};
-use daft_micropartition::MicroPartition;
->>>>>>> a5cb55d0
 use daft_physical_plan::{
     Filter, HashAggregate, HashJoin, InMemoryScan, Limit, LocalPhysicalPlan, Project, Sort,
     UnGroupedAggregate,
