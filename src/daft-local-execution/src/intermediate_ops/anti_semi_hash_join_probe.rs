use std::sync::Arc;

use common_error::DaftResult;
use daft_dsl::ExprRef;
use daft_micropartition::MicroPartition;
use daft_plan::JoinType;
use daft_table::{GrowableTable, Probeable};
use tracing::{info_span, instrument};

use super::intermediate_op::{
    IntermediateOperator, IntermediateOperatorResult, IntermediateOperatorState,
};
use crate::pipeline::PipelineResultType;

enum AntiSemiProbeState {
    Building,
    ReadyToProbe(Arc<dyn Probeable>),
}

impl AntiSemiProbeState {
    fn set_table(&mut self, table: &Arc<dyn Probeable>) {
        if matches!(self, Self::Building) {
            *self = Self::ReadyToProbe(table.clone());
        } else {
            panic!("AntiSemiProbeState should only be in Building state when setting table")
        }
    }

    fn get_probeable(&self) -> &Arc<dyn Probeable> {
        if let Self::ReadyToProbe(probeable) = self {
            probeable
        } else {
            panic!("AntiSemiProbeState should only be in ReadyToProbe state when getting probeable")
        }
    }
}

impl IntermediateOperatorState for AntiSemiProbeState {
    fn as_any_mut(&mut self) -> &mut dyn std::any::Any {
        self
    }
}

pub struct AntiSemiProbeOperator {
    probe_on: Vec<ExprRef>,
    join_type: JoinType,
}

impl AntiSemiProbeOperator {
    pub fn new(probe_on: Vec<ExprRef>, join_type: JoinType) -> Self {
        Self {
            probe_on,
            join_type,
        }
    }

    fn probe_anti_semi(
        &self,
        input: &Arc<MicroPartition>,
        state: &AntiSemiProbeState,
    ) -> DaftResult<Arc<MicroPartition>> {
        let probe_set = state.get_probeable();

        let _growables = info_span!("AntiSemiOperator::build_growables").entered();

        let input_tables = input.get_tables()?;

        let mut probe_side_growable =
            GrowableTable::new(&input_tables.iter().collect::<Vec<_>>(), false, 20)?;

        drop(_growables);
        {
            let _loop = info_span!("AntiSemiOperator::eval_and_probe").entered();
            for (probe_side_table_idx, table) in input_tables.iter().enumerate() {
                let join_keys = table.eval_expression_list(&self.probe_on)?;
                let iter = probe_set.probe_exists(&join_keys)?;

                for (probe_row_idx, matched) in iter.enumerate() {
                    match (self.join_type == JoinType::Semi, matched) {
                        (true, true) | (false, false) => {
                            probe_side_growable.extend(probe_side_table_idx, probe_row_idx, 1);
                        }
                        _ => {}
                    }
                }
            }
        }
        let probe_side_table = probe_side_growable.build()?;
        Ok(Arc::new(MicroPartition::new_loaded(
            probe_side_table.schema.clone(),
            Arc::new(vec![probe_side_table]),
            None,
        )))
    }
}

impl IntermediateOperator for AntiSemiProbeOperator {
    #[instrument(skip_all, name = "AntiSemiOperator::execute")]
    fn execute(
        &self,
        idx: usize,
        input: &PipelineResultType,
        state: &mut dyn IntermediateOperatorState,
    ) -> DaftResult<IntermediateOperatorResult> {
<<<<<<< HEAD
        match idx {
            0 => {
                let state = state
                    .as_any_mut()
                    .downcast_mut::<AntiSemiProbeState>()
                    .expect("AntiSemiProbeOperator state should be AntiSemiProbeState");
                let (probe_table, _) = input.as_probe_table();
                state.set_table(probe_table);
                Ok(IntermediateOperatorResult::NeedMoreInput(None))
            }
            _ => {
                let state = state
                    .as_any_mut()
                    .downcast_mut::<AntiSemiProbeState>()
                    .expect("AntiSemiProbeOperator state should be AntiSemiProbeState");
                let input = input.as_data();
                let out = match self.join_type {
                    JoinType::Semi | JoinType::Anti => self.probe_anti_semi(input, state),
                    _ => unreachable!("Only Semi and Anti joins are supported"),
                }?;
                Ok(IntermediateOperatorResult::NeedMoreInput(Some(out)))
            }
=======
        let state = state
            .expect("AntiSemiProbeOperator should have state")
            .as_any_mut()
            .downcast_mut::<AntiSemiProbeState>()
            .expect("AntiSemiProbeOperator state should be AntiSemiProbeState");

        if idx == 0 {
            let (probe_table, _) = input.as_probe_table();
            state.set_table(probe_table);
            Ok(IntermediateOperatorResult::NeedMoreInput(None))
        } else {
            let input = input.as_data();
            let out = match self.join_type {
                JoinType::Semi | JoinType::Anti => self.probe_anti_semi(input, state),
                _ => unreachable!("Only Semi and Anti joins are supported"),
            }?;
            Ok(IntermediateOperatorResult::NeedMoreInput(Some(out)))
>>>>>>> 73ff3f37
        }
    }

    fn name(&self) -> &'static str {
        "AntiSemiProbeOperator"
    }

    fn make_state(&self) -> Box<dyn IntermediateOperatorState> {
        Box::new(AntiSemiProbeState::Building)
    }
}<|MERGE_RESOLUTION|>--- conflicted
+++ resolved
@@ -102,7 +102,6 @@
         input: &PipelineResultType,
         state: &mut dyn IntermediateOperatorState,
     ) -> DaftResult<IntermediateOperatorResult> {
-<<<<<<< HEAD
         match idx {
             0 => {
                 let state = state
@@ -125,25 +124,6 @@
                 }?;
                 Ok(IntermediateOperatorResult::NeedMoreInput(Some(out)))
             }
-=======
-        let state = state
-            .expect("AntiSemiProbeOperator should have state")
-            .as_any_mut()
-            .downcast_mut::<AntiSemiProbeState>()
-            .expect("AntiSemiProbeOperator state should be AntiSemiProbeState");
-
-        if idx == 0 {
-            let (probe_table, _) = input.as_probe_table();
-            state.set_table(probe_table);
-            Ok(IntermediateOperatorResult::NeedMoreInput(None))
-        } else {
-            let input = input.as_data();
-            let out = match self.join_type {
-                JoinType::Semi | JoinType::Anti => self.probe_anti_semi(input, state),
-                _ => unreachable!("Only Semi and Anti joins are supported"),
-            }?;
-            Ok(IntermediateOperatorResult::NeedMoreInput(Some(out)))
->>>>>>> 73ff3f37
         }
     }
 
